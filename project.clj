<<<<<<< HEAD
(defproject com.vgeshel/aleph "0.3.0-rc2-vg2"
=======
(defproject aleph "0.3.0"
>>>>>>> ad0f33b1
  :description "a framework for asynchronous communication"
  :repositories {"jboss" "http://repository.jboss.org/nexus/content/groups/public/"
                 "sonatype-oss-public" "https://oss.sonatype.org/content/groups/public/"}
  :license {:name "Eclipse Public License - v 1.0"
            :url "http://www.eclipse.org/legal/epl-v10.html"
            :distribution :repo}
  :dependencies [[org.clojure/tools.logging "0.2.3"]
                 [org.clojure/data.xml "0.0.7"]
                 [io.netty/netty "3.6.6.Final"]
                 [lamina "0.5.0"]
                 [gloss "0.2.2"]
                 [potemkin "0.2.2"]
                 [cheshire "5.2.0"]
                 [commons-codec/commons-codec "1.7"]
                 [org.apache.commons/commons-compress "1.4.1"]]
  :exclusions [org.clojure/contrib
               org.clojure/clojure-contrib]
  :profiles {:dev {:dependencies [[org.clojure/clojure "1.4.0"]
                                  [criterium "0.3.1"]]}
             :1.3 {:dependencies [[org.clojure/clojure "1.3.0"]]}
             :1.5 {:dependencies [[org.clojure/clojure "1.5.1"]]}
             :1.6 {:dependencies [[org.clojure/clojure "1.6.0-master-SNAPSHOT"]]}}
  :aliases {"all" ["with-profile" "1.3,dev:dev:1.5,dev:1.6,dev"]}
  :plugins [[codox "0.6.2"]]
  :test-selectors {:default #(not (some #{:benchmark :redis} (cons (:tag %) (keys %))))
                   :integration :redis
                   :benchmark :benchmark
                   :all (constantly true)}
  :jvm-opts ["-server" "-XX:+UseConcMarkSweepGC" "-Xmx4g"]
  :warn-on-reflection true)<|MERGE_RESOLUTION|>--- conflicted
+++ resolved
@@ -1,8 +1,4 @@
-<<<<<<< HEAD
-(defproject com.vgeshel/aleph "0.3.0-rc2-vg2"
-=======
-(defproject aleph "0.3.0"
->>>>>>> ad0f33b1
+(defproject com.vgeshel/aleph "0.3.0"
   :description "a framework for asynchronous communication"
   :repositories {"jboss" "http://repository.jboss.org/nexus/content/groups/public/"
                  "sonatype-oss-public" "https://oss.sonatype.org/content/groups/public/"}
