<<<<<<< HEAD
(defproject aleph "0.2.0-alpha2-SNAPSHOT"
=======
(defproject aleph "0.2.0-alpha2"
>>>>>>> 56e9259a
  :description "a framework for asynchronous communication"
  :repositories {"jboss" "http://repository.jboss.org/nexus/content/groups/public/"}
  :license {:name "Eclipse Public License - v 1.0"
            :url "http://www.eclipse.org/legal/epl-v10.html"
            :distribution :repo}
  :dependencies [[org.clojure/clojure "1.2.0"] 
                 [org.jboss.netty/netty "3.2.4.Final"]
                 [clj-http "0.1.3"]
<<<<<<< HEAD
                 [lamina "0.4.0-alpha2-SNAPSHOT"]
                 [gloss "0.2.0-alpha2-SNAPSHOT"]
=======
                 [lamina "0.4.0-alpha2"]
                 [gloss "0.2.0-alpha1"]
>>>>>>> 56e9259a
                 [user-agent-utils "1.2.3"]
                 [potemkin "0.1.0"]]
  :jvm-opts ["-server"])<|MERGE_RESOLUTION|>--- conflicted
+++ resolved
@@ -1,8 +1,4 @@
-<<<<<<< HEAD
-(defproject aleph "0.2.0-alpha2-SNAPSHOT"
-=======
 (defproject aleph "0.2.0-alpha2"
->>>>>>> 56e9259a
   :description "a framework for asynchronous communication"
   :repositories {"jboss" "http://repository.jboss.org/nexus/content/groups/public/"}
   :license {:name "Eclipse Public License - v 1.0"
@@ -11,13 +7,8 @@
   :dependencies [[org.clojure/clojure "1.2.0"] 
                  [org.jboss.netty/netty "3.2.4.Final"]
                  [clj-http "0.1.3"]
-<<<<<<< HEAD
-                 [lamina "0.4.0-alpha2-SNAPSHOT"]
-                 [gloss "0.2.0-alpha2-SNAPSHOT"]
-=======
                  [lamina "0.4.0-alpha2"]
                  [gloss "0.2.0-alpha1"]
->>>>>>> 56e9259a
                  [user-agent-utils "1.2.3"]
                  [potemkin "0.1.0"]]
   :jvm-opts ["-server"])